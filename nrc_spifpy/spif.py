--- conflicted
+++ resolved
@@ -67,37 +67,6 @@
         self.instfile.process_file(self.spiffile, processors)
         self.spiffile.close()
 
-<<<<<<< HEAD
-    def get_start_stop_inds(self):
-        file_datetimes = self.instfile.datetimes
-
-        # The defaults if no start and end time are specified
-
-        if self.start_time is not None:
-            time_min = self.instfile.start_date + self.start_time
-            time_min = [i for i,x in enumerate(file_datetimes) if x >= time_min]
-            time_min = time_min[0]
-        else:
-            time_min = 0
-
-        if self.end_time is not None:
-            time_max = self.instfile.start_date + self.end_time
-            time_max = [i for i,x in enumerate(file_datetimes) if x <= time_max]
-            time_max = time_max[-1] + 1
-        else:
-            time_max = len(file_datetimes) + 1
-
-        return time_min, time_max
-
-    def slice_dataset(self, ind_min, ind_max):
-        self.instfile.data = self.instfile.data[ind_min:ind_max]
-
-        "We now need to reset the timestamps as well, since we have cut the data"
-
-        self.instfile.calc_buffer_datetimes()
-
-=======
->>>>>>> 074991e9
     def get_config(self, config_file):
         """ Given config filename, open and return configparser object.
 
